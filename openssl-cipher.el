;;; openssl-cipher.el --- Encrypt/Decrypt string with password by openssl command.

;; Author: Masahiro Hayashi <mhayashi1120@gmail.com>
;; Keywords: openssl encrypt decrypt password
;; URL: http://github.com/mhayashi1120/Emacs-openssl-cipher/raw/master/openssl-cipher.el
;; Emacs: GNU Emacs 22 or later
;; Version 0.6.0

;; This program is free software; you can redistribute it and/or
;; modify it under the terms of the GNU General Public License as
;; published by the Free Software Foundation; either version 3, or (at
;; your option) any later version.

;; This program is distributed in the hope that it will be useful, but
;; WITHOUT ANY WARRANTY; without even the implied warranty of
;; MERCHANTABILITY or FITNESS FOR A PARTICULAR PURPOSE.  See the GNU
;; General Public License for more details.

;; You should have received a copy of the GNU General Public License
;; along with GNU Emacs; see the file COPYING.  If not, write to the
;; Free Software Foundation, Inc., 51 Franklin Street, Fifth Floor,
;; Boston, MA 02110-1301, USA.

;;; Install:

;; Put this file into load-path'ed directory, and byte compile it if
;; desired. And put the following expression into your ~/.emacs.
;;
;;     (require 'openssl-cipher)

;;; Usage:

;; * To encode a well encoded string (High level API)
;; `openssl-cipher-encrypt-string' <-> `openssl-cipher-decrypt-string'
;;
;; * To encode a binary string (Low level API)
;; `openssl-cipher-encrypt-unibytes' <-> `openssl-cipher-decrypt-unibytes'

;;; Sample:

;; * To encrypt my secret
;;   Please ensure that do not forget `clear-string' you want to hide.

;; (defvar my-secret nil)

;; (let ((raw-string "My Secret"))
;;   (setq my-secret (openssl-cipher-encrypt-string raw-string))
;;   (clear-string raw-string))

;; * To decrypt `my-secret'

;; (openssl-cipher-decrypt-string my-secret)

;;; TODO:

<<<<<<< HEAD
;; * encrypt file? `openssl-cipher-encrypt-file' <-> `openssl-cipher-decrypt-file'
;; * encrypt buffer? `openssl-cipher-encrypt-buffer' <-> `openssl-cipher-decrypt-buffer'
;; * encrypt region? `openssl-cipher-encrypt-region' <-> `openssl-cipher-decrypt-region'
;; * retry when failed to decrypt.
=======
;; * retry password when failed to decrypt.
>>>>>>> ffe44147

;;; Code:

(defgroup openssl-cipher nil
  "Emacs openssl cipher interface."
  :group 'applications
  :prefix "openssl-cipher-")
  
(defvar quit-flag)

(defcustom openssl-cipher-algorithm "aes-256-cbc"
  "Cipher algorithm to encrypt a message."
  :group 'openssl-cipher
  :type 'string)

(defcustom openssl-cipher-command "openssl"
  "Openssl command name."
  :group 'openssl-cipher
  :type 'file)

(defvar openssl-cipher-string-encoding (terminal-coding-system))

(defun openssl-cipher-encrypt-string (string)
  "Encrypt a well encoded STRING to encrypted object which can be decrypted by `openssl-cipher-decrypt-string'."
  (openssl-cipher-encrypt-unibytes 
   (encode-coding-string string openssl-cipher-string-encoding)))

(defun openssl-cipher-decrypt-string (encrypted)
  "Decrypt a ENCRYPTED object which was encrypted by `openssl-cipher-encrypt-string'"
  (decode-coding-string
   (openssl-cipher-decrypt-unibytes encrypted) openssl-cipher-string-encoding))

(defun openssl-cipher-encrypt-unibytes (unibyte-string)
  "Encrypt a UNIBYTE-STRING to encrypted object which can be decrypted by `openssl-cipher-decrypt-unibytes'"
  (when (multibyte-string-p unibyte-string)
    (error "Multibyte string is not supported"))
  (let ((out (openssl-cipher--create-temp-file)))
    (unwind-protect
        (let ((in (openssl-cipher--create-temp-binary unibyte-string)))
          (unwind-protect
              (progn
                (openssl-cipher--encrypt in out)
                (openssl-cipher--create-encrypted 
                 (openssl-cipher--file-unibytes out)))
            (delete-file in)))
      (delete-file out))))

(defun openssl-cipher-decrypt-unibytes (encrypted-string)
  "Decrypt a ENCRYPTED-STRING which was encrypted by `openssl-cipher-encrypt-unibytes'"
  (unless (stringp encrypted-string)
    (error "Not a encrypted string"))
  (let ((algorithm (get-text-property 0 'encrypted-algorithm encrypted-string)))
    (let ((in (openssl-cipher--create-temp-binary encrypted-string)))
      (unwind-protect
          (let ((out (openssl-cipher--create-temp-file)))
            (unwind-protect
                (progn
                  (openssl-cipher--decrypt in out algorithm)
                  (openssl-cipher--file-unibytes out))
              (delete-file out)))
        (delete-file in)))))

(defun openssl-cipher-encrypt-file (file)
  "Encrypt a FILE which can be decrypted by `openssl-cipher-decrypt-file'"
  (openssl-cipher--update-file-by 
   file 
   (lambda (input output)
     (openssl-cipher--encrypt input output))))

(defun openssl-cipher-decrypt-file (file)
  "Decrypt a FILE which was encrypted by `openssl-cipher-encrypt-file'"
  (openssl-cipher--update-file-by 
   file 
   (lambda (input output)
     (openssl-cipher--decrypt input output))))

(defun openssl-cipher-supported-types ()
  (when (executable-find openssl-cipher-command)
    (with-temp-buffer
      (when (= (call-process openssl-cipher-command nil (current-buffer) nil
                             "--help") 0)
        (goto-char (point-min))
        (when (re-search-forward "^Cipher commands " nil t)
          (let ((start (line-beginning-position 2))
                (end (or (re-search-forward "^$" nil t) (point-max))))
            (split-string (buffer-substring start end) "[ \t\n]" t)))))))

;;
;; inner functions
;;

(defun openssl-cipher--create-temp-binary (string)
  (let ((file (openssl-cipher--create-temp-file))
        (coding-system-for-write 'binary))
    (write-region string nil file nil 'no-msg)
    file))

(defun openssl-cipher--file-unibytes (file)
  (with-temp-buffer
    (set-buffer-multibyte nil)
    (let ((coding-system-for-read 'binary))
      (insert-file-contents file))
    (buffer-string)))

(defun openssl-cipher--encrypt (input output)
  (with-temp-buffer
    (let* ((proc (openssl-cipher--start-openssl 
                  openssl-cipher-algorithm
                  "-e"
                  "-in" input
                  "-out" output
                  "-pass" "stdin")))
      (openssl-cipher--send-password-and-wait proc t)
      (unless (= (process-exit-status proc) 0)
        (error "Failed encrypt")))))

(defun openssl-cipher--decrypt (input output &optional algorithm)
  (with-temp-buffer
    (let* ((proc (openssl-cipher--start-openssl 
                  (or algorithm openssl-cipher-algorithm)
                  "-d"
                  "-in" input
                  "-out" output
                  "-pass" "stdin")))
      (openssl-cipher--send-password-and-wait proc nil)
      (unless (= (process-exit-status proc) 0)
        (error "Bad decrypt")))))

(defun openssl-cipher--update-file-by (input function)
  (let ((time (nth 5 (file-attributes file))))
    (let ((output (openssl-cipher--create-temp-file)))
      (condition-case err
          (progn
            (funcall function input output)
            (delete-file input)
            (rename-file output input)
            (set-file-times input time))
        (error 
         (ignore-errors (delete-file output))
         (signal (car err) (cdr err)))))))

(defun openssl-cipher--create-temp-file ()
  (let ((file (make-temp-file "openssl-cipher-")))
    (set-file-modes file ?\600)
    file))

(defun openssl-cipher--start-openssl (&rest args)
  (set-buffer-multibyte nil)
  (let* ((coding-system-for-read 'binary)
         (coding-system-for-write 'binary)
         (proc (apply 'start-process "Openssl Cipher" (current-buffer)
                      openssl-cipher-command 
                      args)))
    (set-process-sentinel proc (lambda (p e)))
    proc))

(defun openssl-cipher--send-password-and-wait (proc encrypt-p)
  (unwind-protect
      (let* ((inhibit-quit t)
             (pass (read-passwd "Password: " encrypt-p)))
        (process-send-string proc (concat pass "\n"))
        (when pass
          (clear-string pass))
        (while (and (eq (process-status proc) 'run)
                    (not quit-flag))
          (sit-for 0.1)))
    (delete-process proc)))

(defun openssl-cipher--create-encrypted (string &optional algorithm)
  (propertize string 'encrypted-algorithm (or algorithm openssl-cipher-algorithm)))

(provide 'openssl-cipher)

;;; openssl-cipher.el ends here<|MERGE_RESOLUTION|>--- conflicted
+++ resolved
@@ -53,14 +53,7 @@
 
 ;;; TODO:
 
-<<<<<<< HEAD
-;; * encrypt file? `openssl-cipher-encrypt-file' <-> `openssl-cipher-decrypt-file'
-;; * encrypt buffer? `openssl-cipher-encrypt-buffer' <-> `openssl-cipher-decrypt-buffer'
-;; * encrypt region? `openssl-cipher-encrypt-region' <-> `openssl-cipher-decrypt-region'
-;; * retry when failed to decrypt.
-=======
 ;; * retry password when failed to decrypt.
->>>>>>> ffe44147
 
 ;;; Code:
 
